// Copyright 2016 MaidSafe.net limited.
//
// This SAFE Network Software is licensed to you under (1) the MaidSafe.net Commercial License,
// version 1.0 or later, or (2) The General Public License (GPL), version 3, depending on which
// licence you accepted on initial access to the Software (the "Licences").
//
// By contributing code to the SAFE Network Software, or to this project generally, you agree to be
// bound by the terms of the MaidSafe Contributor Agreement, version 1.1.  This, along with the
// Licenses can be found in the root directory of this project at LICENSE, COPYING and CONTRIBUTOR.
//
// Unless required by applicable law or agreed to in writing, the SAFE Network Software distributed
// under the GPL Licence is distributed on an "AS IS" BASIS, WITHOUT WARRANTIES OR CONDITIONS OF ANY
// KIND, either express or implied.
//
// Please review the Licences for the specific language governing permissions and limitations
// relating to use of the SAFE Network Software.

<<<<<<< HEAD
use messages::{DirectMessage, MessageContent, RoutingMessage, UserMessage};
use peer_manager::MIN_GROUP_SIZE;
=======
use messages::{DirectMessage, MessageContent, Request, Response, RoutingMessage, UserMessage};
>>>>>>> 30e984aa

/// The number of messages after which the message statistics should be printed.
const MSG_LOG_COUNT: usize = 5000;

/// A collection of counters to gather Routing statistics.
#[derive(Default)]
pub struct Stats {
    // TODO: Make these private and move the logic here.
    pub cur_routing_table_size: usize,
    pub cur_client_num: usize,
    pub cumulative_client_num: usize,
    pub tunnel_client_pairs: usize,
    pub tunnel_connections: usize,

    /// Messages sent by us on different routes.
    routes: Vec<usize>,
    /// Messages we sent unsuccessfully: unacknowledged on all routes.
    unacked_msgs: usize,

    msg_direct_node_identify: usize,
    msg_direct_candidate_identify: usize,
    msg_direct_sig: usize,
    msg_direct_resource_proof: usize,
    msg_direct_resource_proof_rsp: usize,
    msg_direct_resource_proof_rsp_receipt: usize,
    msg_direct_sls: usize,

    msg_get: usize,
    msg_put: usize,
    msg_post: usize,
    msg_delete: usize,
    msg_append: usize,
    msg_get_account_info: usize,
    msg_get_node_name: usize,
    msg_expect_candidate: usize,
    msg_accept_as_candidate: usize,
    msg_refresh: usize,
    msg_connection_info_req: usize,
    msg_connection_info_rsp: usize,
    msg_get_success: usize,
    msg_get_failure: usize,
    msg_put_success: usize,
    msg_put_failure: usize,
    msg_post_success: usize,
    msg_post_failure: usize,
    msg_delete_success: usize,
    msg_delete_failure: usize,
    msg_append_success: usize,
    msg_append_failure: usize,
    msg_get_account_info_success: usize,
    msg_get_account_info_failure: usize,
    msg_section_update: usize,
    msg_section_split: usize,
    msg_own_section_merge: usize,
    msg_other_section_merge: usize,
    msg_rt_req: usize,
    msg_rt_rsp: usize,
    msg_get_node_name_rsp: usize,
    msg_candidate_approval: usize,
    msg_node_approval: usize,
    msg_ack: usize,

    msg_other: usize,

    msg_total: usize,
    msg_total_bytes: u64,

    should_log: bool,
}

impl Stats {
    // Create a new instance, with the given number of routes
    pub fn new() -> Self {
        Default::default()
    }

    pub fn count_unacked(&mut self) {
        self.unacked_msgs += 1;
    }

    pub fn count_route(&mut self, route: u8) {
        let route = route as usize;
        if route >= self.routes.len() {
            self.routes.resize(route + 1, 0);
        }
        self.routes[route] += 1;
    }

    /// Increments the counter for the given request.
    #[cfg_attr(rustfmt, rustfmt_skip)]
    pub fn count_user_message(&mut self, _msg: &UserMessage) {
        // TODO: port this to the new request/response variants. Also remove
        // the rustfmt_skip attribute afterwards.
        /*
        match *msg {
            UserMessage::Request(ref request) => {
                match *request {
                    Request::Refresh(..) => self.msg_refresh += 1,
                    Request::Get(..) => self.msg_get += 1,
                    Request::Put(..) => self.msg_put += 1,
                    Request::Post(..) => self.msg_post += 1,
                    Request::Delete(..) => self.msg_delete += 1,
                    Request::Append(..) => self.msg_append += 1,
                    Request::GetAccountInfo(..) => self.msg_get_account_info += 1,
                }
            }
            UserMessage::Response(ref response) => {
                match *response {
                    Response::GetSuccess(..) => self.msg_get_success += 1,
                    Response::GetFailure { .. } => self.msg_get_failure += 1,
                    Response::PutSuccess(..) => self.msg_put_success += 1,
                    Response::PutFailure { .. } => self.msg_put_failure += 1,
                    Response::PostSuccess(..) => self.msg_post_success += 1,
                    Response::PostFailure { .. } => self.msg_post_failure += 1,
                    Response::DeleteSuccess(..) => self.msg_delete_success += 1,
                    Response::DeleteFailure { .. } => self.msg_delete_failure += 1,
                    Response::AppendSuccess(..) => self.msg_append_success += 1,
                    Response::AppendFailure { .. } => self.msg_append_failure += 1,
                    Response::GetAccountInfoSuccess { .. } => {
                        self.msg_get_account_info_success += 1
                    }
                    Response::GetAccountInfoFailure { .. } => {
                        self.msg_get_account_info_failure += 1
                    }
                }
            }
        }

        self.increment_msg_total();
        */

        unimplemented!()
    }

    /// Increments the counter for the given routing message type.
    pub fn count_routing_message(&mut self, msg: &RoutingMessage) {
        match msg.content {
            MessageContent::GetNodeName { .. } => self.msg_get_node_name += 1,
            MessageContent::ExpectCandidate { .. } => self.msg_expect_candidate += 1,
            MessageContent::AcceptAsCandidate { .. } => self.msg_accept_as_candidate += 1,
            MessageContent::ConnectionInfoRequest { .. } => self.msg_connection_info_req += 1,
            MessageContent::ConnectionInfoResponse { .. } => self.msg_connection_info_rsp += 1,
            MessageContent::SectionUpdate { .. } => self.msg_section_update += 1,
            MessageContent::SectionSplit(..) => self.msg_section_split += 1,
            MessageContent::OwnSectionMerge(..) => self.msg_own_section_merge += 1,
            MessageContent::OtherSectionMerge(..) => self.msg_other_section_merge += 1,
            MessageContent::RoutingTableRequest(..) => self.msg_rt_req += 1,
            MessageContent::RoutingTableResponse { .. } => self.msg_rt_rsp += 1,
            MessageContent::GetNodeNameResponse { .. } => self.msg_get_node_name_rsp += 1,
            MessageContent::Ack(..) => self.msg_ack += 1,
            MessageContent::CandidateApproval { .. } => self.msg_candidate_approval += 1,
            MessageContent::NodeApproval { .. } => self.msg_node_approval += 1,
            MessageContent::UserMessagePart { .. } => return, // Counted as request/response.
        }
        self.increment_msg_total();
    }

    /// Increments the counter for the given direct message type.
    pub fn count_direct_message(&mut self, msg: &DirectMessage) {
        use messages::DirectMessage::*;
        match *msg {
            NodeIdentify { .. } => self.msg_direct_node_identify += 1,
            CandidateIdentify { .. } => self.msg_direct_candidate_identify += 1,
            MessageSignature(..) => self.msg_direct_sig += 1,
            SectionListSignature(..) => self.msg_direct_sls += 1,
            ResourceProof { .. } => self.msg_direct_resource_proof += 1,
            ResourceProofResponse { .. } => self.msg_direct_resource_proof_rsp += 1,
            ResourceProofResponseReceipt => self.msg_direct_resource_proof_rsp_receipt += 1,
            BootstrapIdentify { .. } |
            BootstrapDeny |
            ClientIdentify { .. } |
            TunnelRequest(_) |
            TunnelSuccess(_) |
            TunnelClosed(_) |
            TunnelDisconnect(_) => self.msg_other += 1,
        }
        self.increment_msg_total();
    }

    pub fn count_bytes(&mut self, len: usize) {
        self.msg_total_bytes += len as u64;
    }

    pub fn enable_logging(&mut self) {
        self.should_log = true;
    }

    /// Increments the total message count, and if the count is divisible by
    /// `MSG_LOG_COUNT` logs a message with the counts.
    fn increment_msg_total(&mut self) {
        self.msg_total += 1;
        if self.should_log && self.msg_total % MSG_LOG_COUNT == 0 {
            info!(target: "routing_stats",
                  "Stats - Sent {} messages in total, comprising {} bytes, {} uncategorised, \
                   routes/failed: {:?}/{}",
                  self.msg_total,
                  self.msg_total_bytes,
                  self.msg_other,
                  self.routes,
                  self.unacked_msgs);
            info!(target: "routing_stats",
                  "Stats - Direct - NodeIdentify: {}, CandidateIdentify: {}, \
                   MessageSignature: {}, ResourceProof: {}/{}/{}, SectionListSignature: {}",
                  self.msg_direct_node_identify,
                  self.msg_direct_candidate_identify,
                  self.msg_direct_sig,
                  self.msg_direct_resource_proof,
                  self.msg_direct_resource_proof_rsp,
                  self.msg_direct_resource_proof_rsp_receipt,
                  self.msg_direct_sls);
            info!(target: "routing_stats",
                  "Stats - Hops (Request/Response) - GetNodeName: {}/{}, ExpectCandidate: {}, \
                   AcceptAsCandidate: {}, SectionUpdate: {}, SectionSplit: {}, \
                   OwnSectionMerge: {}, OtherSectionMerge: {}, RoutingTable: {}/{}, \
                   ConnectionInfo: {}/{}, CandidateApproval: {}, NodeApproval: {}, Ack: {}",
                  self.msg_get_node_name,
                  self.msg_get_node_name_rsp,
                  self.msg_expect_candidate,
                  self.msg_accept_as_candidate,
                  self.msg_section_update,
                  self.msg_section_split,
                  self.msg_own_section_merge,
                  self.msg_other_section_merge,
                  self.msg_rt_req,
                  self.msg_rt_rsp,
                  self.msg_connection_info_req,
                  self.msg_connection_info_rsp,
                  self.msg_candidate_approval,
                  self.msg_node_approval,
                  self.msg_ack);
            info!(target: "routing_stats",
                  "Stats - User (Request/Success/Failure) - Get: {}/{}/{}, Put: {}/{}/{}, \
                   Post: {}/{}/{}, Delete: {}/{}/{}, Append: {}/{}/{}, GetAccountInfo: {}/{}/{}, \
                   Refresh: {}",
                  self.msg_get,
                  self.msg_get_success,
                  self.msg_get_failure,
                  self.msg_put,
                  self.msg_put_success,
                  self.msg_put_failure,
                  self.msg_post,
                  self.msg_post_success,
                  self.msg_post_failure,
                  self.msg_delete,
                  self.msg_delete_success,
                  self.msg_delete_failure,
                  self.msg_append,
                  self.msg_append_success,
                  self.msg_append_failure,
                  self.msg_get_account_info,
                  self.msg_get_account_info_success,
                  self.msg_get_account_info_failure,
                  self.msg_refresh);
        }
    }
}<|MERGE_RESOLUTION|>--- conflicted
+++ resolved
@@ -15,12 +15,7 @@
 // Please review the Licences for the specific language governing permissions and limitations
 // relating to use of the SAFE Network Software.
 
-<<<<<<< HEAD
 use messages::{DirectMessage, MessageContent, RoutingMessage, UserMessage};
-use peer_manager::MIN_GROUP_SIZE;
-=======
-use messages::{DirectMessage, MessageContent, Request, Response, RoutingMessage, UserMessage};
->>>>>>> 30e984aa
 
 /// The number of messages after which the message statistics should be printed.
 const MSG_LOG_COUNT: usize = 5000;
