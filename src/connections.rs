<<<<<<< HEAD
/*  Copyright 2014 MaidSafe.net limited
    This MaidSafe Software is licensed to you under (1) the MaidSafe.net Commercial License,
    version 1.0 or later, or (2) The General Public License (GPL), version 3, depending on which
    licence you accepted on initial access to the Software (the "Licences").
    By contributing code to the MaidSafe Software, or to this project generally, you agree to be
    bound by the terms of the MaidSafe Contributor Agreement, version 1.0, found in the root
    directory of this project at LICENSE, COPYING and CONTRIBUTOR respectively and also
    available at: http://www.maidsafe.net/licenses
    Unless required by applicable law or agreed to in writing, the MaidSafe Software distributed
    under the GPL Licence is distributed on an "AS IS" BASIS, WITHOUT WARRANTIES OR CONDITIONS
    OF ANY KIND, either express or implied.
    See the Licences for the specific language governing permissions and limitations relating to
    use of the MaidSafe
    Software.                                                                 */


use std::net::{TcpListener, TcpStream, Ipv4Addr, SocketAddrV4, SocketAddr, Shutdown};
// use std::io::{stdout, stderr, Write};
// use std::sync::mpsc::{Sender};
=======
// Copyright 2014 MaidSafe.net limited
// This MaidSafe Software is licensed to you under (1) the MaidSafe.net Commercial License,
// version 1.0 or later, or (2) The General Public License (GPL), version 3, depending on which
// licence you accepted on initial access to the Software (the "Licences").
// By contributing code to the MaidSafe Software, or to this project generally, you agree to be
// bound by the terms of the MaidSafe Contributor Agreement, version 1.0, found in the root
// directory of this project at LICENSE, COPYING and CONTRIBUTOR respectively and also
// available at: http://www.maidsafe.net/licenses
// Unless required by applicable law or agreed to in writing, the MaidSafe Software distributed
// under the GPL Licence is distributed on an "AS IS" BASIS, WITHOUT WARRANTIES OR CONDITIONS
// OF ANY KIND, either express or implied.
// See the Licences for the specific language governing permissions and limitations relating to
// use of the MaidSafe
// Software.                                                                 


use std::net::{TcpListener, TcpStream, Ipv4Addr, SocketAddr, SocketAddrV4, Shutdown};
use std::io::{stdout, stderr, Write};
use std::sync::mpsc::{Sender};
>>>>>>> ddceac86
use std::io::Result as IoResult;
use std::io::Error as IoError;
use std::io::{ ErrorKind };
use cbor::{ Encoder, CborError }; 
use std::thread::spawn;
use std::marker::PhantomData;
use rustc_serialize::{ Encodable };
use bchannel::channel;

pub use bchannel::Receiver;
pub type InTcpStream<T> = Receiver<T, CborError>;

pub struct OutTcpStream<T> {
    tcp_stream: TcpStream,
    _phantom: PhantomData<T>
}

impl <'a, T> OutTcpStream<T>
where T: Encodable {
    pub fn send(&mut self, m: &T) -> Result<(), CborError> {
        let mut e = Encoder::from_writer(&mut self.tcp_stream);
        e.encode(&[&m])
    }

    pub fn send_all<'b, I: Iterator<Item = &'b T>>(&mut self, mut i: I) ->
    Result<(), (&'b T, I, CborError)> {
        loop {
            match i.next() {
                None => return Ok(()),
                Some(x) => {
                    match self.send(x) {
                        Ok(()) => {},
                        Err(e) => return Err((x, i, e))
                    }
                }
            }
        }
    }

    pub fn close(self) {}
}

#[unsafe_destructor]
impl <T> Drop for OutTcpStream<T> {
    fn drop(&mut self) {
        self.tcp_stream.shutdown(Shutdown::Write).ok();
    }
}

/// Connect to a server and open a send-receive pair.  See `upgrade` for more
/// details.
pub fn connect_tcp<'a, 'b, I, O>(addr: SocketAddr) ->
IoResult<(Receiver<I, CborError>, OutTcpStream<O>)>
where I: Send + Decodable + 'static, O: Encodable {
    Ok(try!(upgrade_tcp(try!(TcpStream::connect(&addr)))))
}

pub fn listen()  -> IoResult<(Receiver<(TcpStream, SocketAddr), IoError>, TcpListener)> {
  let live_address = SocketAddrV4::new(Ipv4Addr::new(0,0,0,0), 5483);
  let any_address = SocketAddrV4::new(Ipv4Addr::new(0,0,0,0), 0);
  let tcp_listener = match TcpListener::bind(live_address) {
    Ok(x) => x,
      Err(_) => TcpListener::bind(&any_address).unwrap()
  };
  let (tx, rx) = channel();

  let tcp_listener2 = try!(tcp_listener.try_clone());
  spawn(move || {
      loop {
      if tx.is_closed() {
      break;
      }
      match tcp_listener2.accept() {
      Ok(stream) => {
      if tx.send(stream).is_err() {
      break;
      }
      }
      Err(ref e) if e.kind() == ErrorKind::TimedOut => {
      continue;
      }
      Err(e) => {
      let _  = tx.error(e);
      break;
      }
      }
      }
      });
  Ok((rx, tcp_listener))
}


// Almost a straight copy of https://github.com/TyOverby/wire/blob/master/src/tcp.rs
/// Upgrades a TcpStream to a Sender-Receiver pair that you can use to send and
/// receive objects automatically.  If there is an error decoding or encoding
/// values, that respective part is shut down.
pub fn upgrade_tcp<'a, 'b, I, O>(stream: TcpStream) -> IoResult<(InTcpStream<I>, OutTcpStream<O>)>
where I: Send + Decodable + 'static, O: Encodable {
    let s1 = stream;
    let s2 = try!(s1.try_clone());
    Ok((upgrade_reader(s1),
     upgrade_writer(s2)))
}

fn upgrade_writer<'a, T>(stream: TcpStream) -> OutTcpStream<T>
where T: Encodable {
    OutTcpStream {
        tcp_stream: stream,
        _phantom: PhantomData
    }
}

fn upgrade_reader<'a, T>(stream: TcpStream) -> InTcpStream<T>
where T: Send + Decodable + 'static {
    let (in_snd, in_rec) = channel();

    spawn(move || {
        let mut buffer = BufReader::new(stream);
        loop {
            let mut dec = Decoder::from_reader(&mut buffer);
            match dec.decode().next().unwrap() {  
                Ok(a) => {
                    // Try to send, and if we can't, then the channel is closed.
                    if in_snd.send(a).is_err() {
                        break;
                    }
                },
                // if we can't decode, close the stream with an error.
                Err(e) => {
                    let _ = in_snd.error(e);
                    break;
                }
            }
        }
        let s1 = buffer.into_inner();
        let _ = s1.shutdown(Shutdown::Read);
    });
    in_rec
}



#[cfg(test)]
/// Unit tests!
mod test {
  use super::*;
  use std::thread::spawn;
  use std::net::{SocketAddrV4, Ipv4Addr};
#[test]
fn test_small_stream() {

    spawn(move || {
    let (listener, u32) = listen().unwrap();
    for (connection, u32) in listener.into_blocking_iter() {
        // Spawn a new thread for each connection that we get.
        spawn(move || {
            let (i, mut o) = upgrade_tcp(connection).unwrap();
            for x in i.into_blocking_iter() {
                o.send(&(x, x + 1)).ok();
            }
        });
    }
    });
    // let (i, mut o) = connect_tcp(SocketAddrV4::new(Ipv4Addr::new(127,0,0,1), 5483)).unwrap();
    // for x in 0u64 .. 10u64 {
    //     o.send(&x).ok();
    // }
    // o.close();
    // Print everything that we get back.
    // for a in i.into_blocking_iter() {
    //     let (x, fx): (u64, u64) = a;
    //     println!("{} -> {}", x, fx);
    // }
}

// #[test]
// fn test_stream_large_data() {
//     // Has to be sent over several packets
//     const LEN: usize = 1024 * 1024;
//     let data: Vec<u8> = (0..LEN).map(|idx| idx as u8).collect();
//     assert_eq!(LEN, data.len());
//
//     let d = data.clone(\;
//     let server_addr = next_test_ip4();
//     let mut server = UtpStream::bind(server_addr);
//
//     thread::spawn(move || {
//         let mut client = iotry!(UtpStream::connect(server_addr));
//         iotry!(client.write(&d[..]));
//         iotry!(client.close());
//     });
//
//     let read = iotry!(server.read_to_end());
//     assert!(!read.is_empty());
//     assert_eq!(read.len(), data.len());
//     assert_eq!(read, data);
// }

}<|MERGE_RESOLUTION|>--- conflicted
+++ resolved
@@ -1,25 +1,4 @@
-<<<<<<< HEAD
-/*  Copyright 2014 MaidSafe.net limited
-    This MaidSafe Software is licensed to you under (1) the MaidSafe.net Commercial License,
-    version 1.0 or later, or (2) The General Public License (GPL), version 3, depending on which
-    licence you accepted on initial access to the Software (the "Licences").
-    By contributing code to the MaidSafe Software, or to this project generally, you agree to be
-    bound by the terms of the MaidSafe Contributor Agreement, version 1.0, found in the root
-    directory of this project at LICENSE, COPYING and CONTRIBUTOR respectively and also
-    available at: http://www.maidsafe.net/licenses
-    Unless required by applicable law or agreed to in writing, the MaidSafe Software distributed
-    under the GPL Licence is distributed on an "AS IS" BASIS, WITHOUT WARRANTIES OR CONDITIONS
-    OF ANY KIND, either express or implied.
-    See the Licences for the specific language governing permissions and limitations relating to
-    use of the MaidSafe
-    Software.                                                                 */
-
-
-use std::net::{TcpListener, TcpStream, Ipv4Addr, SocketAddrV4, SocketAddr, Shutdown};
-// use std::io::{stdout, stderr, Write};
-// use std::sync::mpsc::{Sender};
-=======
-// Copyright 2014 MaidSafe.net limited
+// Copyright 2015 MaidSafe.net limited
 // This MaidSafe Software is licensed to you under (1) the MaidSafe.net Commercial License,
 // version 1.0 or later, or (2) The General Public License (GPL), version 3, depending on which
 // licence you accepted on initial access to the Software (the "Licences").
@@ -38,7 +17,6 @@
 use std::net::{TcpListener, TcpStream, Ipv4Addr, SocketAddr, SocketAddrV4, Shutdown};
 use std::io::{stdout, stderr, Write};
 use std::sync::mpsc::{Sender};
->>>>>>> ddceac86
 use std::io::Result as IoResult;
 use std::io::Error as IoError;
 use std::io::{ ErrorKind };
