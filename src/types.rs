// Copyright 2015 MaidSafe.net limited.
//
// This SAFE Network Software is licensed to you under (1) the MaidSafe.net Commercial License,
// version 1.0 or later, or (2) The General Public License (GPL), version 3, depending on which
// licence you accepted on initial access to the Software (the "Licences").
//
// By contributing code to the SAFE Network Software, or to this project generally, you agree to be
// bound by the terms of the MaidSafe Contributor Agreement, version 1.0.  This, along with the
// Licenses can be found in the root directory of this project at LICENSE, COPYING and CONTRIBUTOR.
//
// Unless required by applicable law or agreed to in writing, the SAFE Network Software distributed
// under the GPL Licence is distributed on an "AS IS" BASIS, WITHOUT WARRANTIES OR CONDITIONS OF ANY
// KIND, either express or implied.
//
// Please review the Licences for the specific language governing permissions and limitations
// relating to use of the SAFE Network Software.

#![allow(unused_assignments)]

use sodiumoxide::crypto;
use cbor;
use cbor::CborTagEncode;
use rustc_serialize::{Decodable, Decoder, Encodable, Encoder};
use rand::random;
use sodiumoxide;
use sodiumoxide::crypto::sign;
use sodiumoxide::crypto::asymmetricbox;
use std::cmp;
use NameType;
use name_type::closer_to_target;
use std::fmt;
<<<<<<< HEAD
use error::{RoutingError, ResponseError};
use routing_table::{NodeInfo};  // FIXME(prakash) consider not using it
=======
>>>>>>> 16cbd134

pub fn array_as_vector(arr: &[u8]) -> Vec<u8> {
  let mut vector = Vec::new();
  for i in arr.iter() {
    vector.push(*i);
  }
  vector
}

pub fn vector_as_u8_64_array(vector: Vec<u8>) -> [u8;64] {
  let mut arr = [0u8;64];
  for i in (0..64) {
    arr[i] = vector[i];
  }
  arr
}

pub fn vector_as_u8_32_array(vector: Vec<u8>) -> [u8;32] {
  let mut arr = [0u8;32];
  for i in (0..32) {
    arr[i] = vector[i];
  }
  arr
}

pub fn generate_random_vec_u8(size: usize) -> Vec<u8> {
    let mut vec: Vec<u8> = Vec::with_capacity(size);
    for i in 0..size {
        vec.push(random::<u8>());
    }
    vec
}

pub static GROUP_SIZE: usize = 32;
pub static QUORUM_SIZE: usize = 19;

pub trait Mergeable {
    fn merge<'a, I>(xs: I) -> Option<Self> where I: Iterator<Item=&'a Self>;
}

pub type MessageId = u32;
pub type NodeAddress = NameType; // (Address, NodeTag)
pub type GroupAddress = NameType; // (Address, GroupTag)
pub type SerialisedMessage = Vec<u8>;
pub type IdNode = NameType;
pub type IdNodes = Vec<IdNode>;
pub type Bytes = Vec<u8>;

//#[derive(RustcEncodable, RustcDecodable)]
struct SignedKey {
  sign_public_key: crypto::sign::PublicKey,
  encrypt_public_key: crypto::asymmetricbox::PublicKey,
  signature: crypto::sign::Signature, // detached signature
}

pub enum MessageAction {
  Reply(Vec<u8>),
  SendOn(Vec<NameType>),
}

#[derive(PartialEq, Eq, PartialOrd, Ord, Clone, Debug)]
pub struct NameAndTypeId {
  pub name : NameType,
  pub type_id : u64
}

impl Encodable for NameAndTypeId {
  fn encode<E: Encoder>(&self, e: &mut E)->Result<(), E::Error> {
    CborTagEncode::new(5483_000, &(&self.name, &self.type_id)).encode(e)
  }
}

impl Decodable for NameAndTypeId {
  fn decode<D: Decoder>(d: &mut D)->Result<NameAndTypeId, D::Error> {
    try!(d.read_u64());
    let (name, type_id) = try!(Decodable::decode(d));
    Ok(NameAndTypeId { name: name, type_id: type_id })
  }
}

pub type FilterType = (NameType, MessageId);

#[derive(PartialEq, Eq, PartialOrd, Ord, Clone, Debug)]
pub struct Signature {
  pub signature : Vec<u8>
}

impl Signature {
  pub fn new(signature : crypto::sign::Signature) -> Signature {
    assert_eq!(signature.0.len(), 64);
    Signature {
      signature : signature.0.to_vec()
    }
  }

  pub fn get_crypto_signature(&self) -> crypto::sign::Signature {
    crypto::sign::Signature(vector_as_u8_64_array(self.signature.clone()))
  }
}

impl Encodable for Signature {
  fn encode<E: Encoder>(&self, e: &mut E)->Result<(), E::Error> {
    CborTagEncode::new(5483_000, &(&self.signature)).encode(e)
  }
}

impl Decodable for Signature {
  fn decode<D: Decoder>(d: &mut D)->Result<Signature, D::Error> {
    try!(d.read_u64());
    let signature = try!(Decodable::decode(d));
    Ok(Signature { signature: signature })
  }
}

#[derive(PartialEq, Eq, PartialOrd, Ord, Clone)]
pub struct PublicSignKey {
  pub public_sign_key : Vec<u8>
}

impl PublicSignKey {
  pub fn new(public_sign_key : crypto::sign::PublicKey) -> PublicSignKey {
    assert_eq!(public_sign_key.0.len(), 32);
    PublicSignKey{
      public_sign_key : public_sign_key.0.to_vec()
    }
  }

  pub fn get_crypto_public_sign_key(&self) -> crypto::sign::PublicKey {
    crypto::sign::PublicKey(vector_as_u8_32_array(self.public_sign_key.clone()))
  }
}

impl fmt::Debug for PublicSignKey {
    fn fmt(&self, f: &mut fmt::Formatter) -> fmt::Result {
        write!(f, "PublicSignKey({:?})", self.public_sign_key.iter().take(6).collect::<Vec<_>>())
    }
}


impl Encodable for PublicSignKey {
  fn encode<E: Encoder>(&self, e: &mut E)->Result<(), E::Error> {
    CborTagEncode::new(5483_000, &(&self.public_sign_key)).encode(e)
  }
}

impl Decodable for PublicSignKey {
  fn decode<D: Decoder>(d: &mut D)->Result<PublicSignKey, D::Error> {
    try!(d.read_u64());
    let public_sign_key = try!(Decodable::decode(d));
    Ok(PublicSignKey { public_sign_key: public_sign_key })
  }
}

#[derive(PartialEq, Eq, PartialOrd, Ord, Clone, Debug)]
pub struct PublicKey {
  pub public_key : Vec<u8>
}

impl PublicKey {
  pub fn new(public_key : crypto::asymmetricbox::PublicKey) -> PublicKey {
    PublicKey{
      public_key : public_key.0.to_vec()
    }
  }

  pub fn get_crypto_public_key(&self) -> crypto::asymmetricbox::PublicKey {
    crypto::asymmetricbox::PublicKey(vector_as_u8_32_array(self.public_key.clone()))
  }
}

impl Encodable for PublicKey {
  fn encode<E: Encoder>(&self, e: &mut E)->Result<(), E::Error> {
    CborTagEncode::new(5483_000, &(&self.public_key)).encode(e)
  }
}

impl Decodable for PublicKey {
  fn decode<D: Decoder>(d: &mut D)->Result<PublicKey, D::Error> {
    try!(d.read_u64());
    let public_key = try!(Decodable::decode(d));
    Ok(PublicKey { public_key: public_key })
  }
}

// relocated_name = Hash(original_name + 1st closest node id + 2nd closest node id)
pub fn calculate_relocated_name(mut close_nodes: Vec<NodeInfo>,
                                original_name: &NameType) -> Result<NameType, RoutingError> {
    close_nodes.sort_by(|a, b| if closer_to_target(&a.id(), &b.id(), original_name) {
                                  cmp::Ordering::Less
                                } else {
                                    cmp::Ordering::Greater
                                });
    close_nodes.truncate(2usize);
    if close_nodes.len() != 2usize {
        return Err(RoutingError::BadAuthority); // FIXME(prakash) new error NotEnoughNodes
    }

    let original_name_id = original_name.get_id();
    let close_node_0_id = close_nodes[0].id().get_id();
    let close_node_1_id = close_nodes[1].id().get_id();

    let combined_iter = original_name_id.iter()
        .chain(close_node_0_id.iter())
            .chain(close_node_1_id.iter());

    let mut combined: Vec<u8> = Vec::new();
    for i in combined_iter {
      combined.push(*i);
    }
    Ok(NameType(crypto::hash::sha512::hash(&combined).0))
}

// TODO(Team): Below method should be modified and reused in constructor of Id.
fn calculate_original_name(public_key: &crypto::sign::PublicKey,
                           public_sign_key: &crypto::asymmetricbox::PublicKey,
                           validation_token: &Signature) -> NameType {
    let combined_iter = public_key.0.into_iter().chain(public_sign_key.0.into_iter())
          .chain((&validation_token.signature).into_iter());
    let mut combined: Vec<u8> = Vec::new();
    for iter in combined_iter {
        combined.push(*iter);
    }
    NameType(crypto::hash::sha512::hash(&combined).0)
}

#[derive(PartialEq, Eq, PartialOrd, Ord, Clone, Debug)]
pub struct PublicId {
  pub public_key: PublicKey,
  pub public_sign_key: PublicSignKey,
  pub validation_token: Signature,
  name: NameType,
}

impl PublicId {
    pub fn new(id : &Id) -> PublicId {
      PublicId {
        public_key : id.get_public_key(),
        public_sign_key : id.get_public_sign_key(),
        validation_token : id.get_validation_token(),
        name : id.get_name(),
      }
    }

    pub fn name(&self) -> NameType {
      self.name.clone()
    }

    pub fn serialised_contents(&self)->Vec<u8> {
        let mut e = cbor::Encoder::from_memory();
        e.encode(&[&self]).unwrap();
        e.into_bytes()
    }

    // checks if the name is updated to a relocated name
    pub fn is_relocated(&self) -> bool {
        self.name !=  calculate_original_name(&self.public_sign_key.get_crypto_public_sign_key(),
                                              &self.public_key.get_crypto_public_key(),
                                              &self.validation_token)
    }

    // name field is initially same as original_name, this should be replaced by relocated name
    // calculated by the nodes close to original_name by using this method
    pub fn assign_relocated_name(&mut self, relocated_name: NameType) -> bool {
        if self.is_relocated() || self.name == relocated_name {
            return false;
        }
        self.name = relocated_name;
        return true;
    }
}

impl Encodable for PublicId {
  fn encode<E: Encoder>(&self, e: &mut E)->Result<(), E::Error> {
    CborTagEncode::new(5483_001, &(&self.public_key,
                                   &self.public_sign_key,
                                   &self.validation_token,
                                   &self.name)).encode(e)
  }
}

impl Decodable for PublicId {
  fn decode<D: Decoder>(d: &mut D)->Result<PublicId, D::Error> {
    try!(d.read_u64());
    let (public_key, public_sign_key, validation_token, name) = try!(Decodable::decode(d));
    Ok(PublicId { public_key: public_key,
                    public_sign_key : public_sign_key,
                    validation_token: validation_token, name : name})
  }
}

// Note: name field is initially same as original_name, this should be later overwritten by
// relocated name provided by the network using assign_relocated_name method
// TODO (ben 2015-04-01) : implement order based on name
#[derive(Clone)]
pub struct Id {
  public_keys: (crypto::sign::PublicKey, crypto::asymmetricbox::PublicKey),
  secret_keys: (crypto::sign::SecretKey, crypto::asymmetricbox::SecretKey),
  validation_token: Signature,
  name: NameType,
}

impl Id {
  pub fn new() -> Id {
    let (pub_sign_key, sec_sign_key) = sodiumoxide::crypto::sign::gen_keypair();
    let (pub_asym_key, sec_asym_key) = sodiumoxide::crypto::asymmetricbox::gen_keypair();

    let sign_key = &pub_sign_key.0;
    let asym_key = &pub_asym_key.0;

    const KEYS_SIZE: usize = sign::PUBLICKEYBYTES + asymmetricbox::PUBLICKEYBYTES;

    let mut keys = [0u8; KEYS_SIZE];

    for i in 0..sign_key.len() {
        keys[i] = sign_key[i];
    }
    for i in 0..asym_key.len() {
        keys[sign::PUBLICKEYBYTES + i] = asym_key[i];
    }

    let validation_token = Signature::new(crypto::sign::sign_detached(&keys, &sec_sign_key));

    let mut combined = [0u8; KEYS_SIZE + sign::SIGNATUREBYTES];

    for i in 0..KEYS_SIZE {
        combined[i] = keys[i];
    }

    for i in 0..sign::SIGNATUREBYTES {
        combined[KEYS_SIZE + i] = validation_token.signature[i];
    }

    let digest = crypto::hash::sha512::hash(&combined);

    Id {
      public_keys : (pub_sign_key, pub_asym_key),
      secret_keys : (sec_sign_key, sec_asym_key),
      validation_token : validation_token,
      name : NameType::new(digest.0),
    }
  }

  pub fn get_name(&self) -> NameType {
      self.name.clone()
  }

  pub fn get_public_key(&self) -> PublicKey {
      PublicKey::new(self.public_keys.1.clone())
  }
  pub fn get_public_sign_key(&self) -> PublicSignKey {
      PublicSignKey::new(self.public_keys.0.clone())
  }
  pub fn get_crypto_public_key(&self) -> crypto::asymmetricbox::PublicKey {
      self.public_keys.1.clone()
  }
  pub fn get_crypto_secret_key(&self) -> crypto::asymmetricbox::SecretKey {
      self.secret_keys.1.clone()
  }
  pub fn get_crypto_public_sign_key(&self) -> crypto::sign::PublicKey {
      self.public_keys.0.clone()
  }
  pub fn get_crypto_secret_sign_key(&self) -> crypto::sign::SecretKey {
      self.secret_keys.0.clone()
  }
  pub fn get_validation_token(&self) -> Signature {
      self.validation_token.clone()
  }
  // checks if the name is updated to a relocated name
  pub fn is_relocated(&self) -> bool {
      self.name !=  calculate_original_name(&self.public_keys.0, &self.public_keys.1, &self.validation_token)
  }

  // name field is initially same as original_name, this should be later overwritten by
  // relocated name provided by the network using this method
  pub fn assign_relocated_name(&mut self, relocated_name: NameType) -> bool {
      if self.is_relocated() || self.name == relocated_name {
          return false;
      }
      self.name = relocated_name;
      return true;
  }
}

#[derive(PartialEq, Eq, PartialOrd, Ord, Clone, Debug)]
pub struct AccountTransferInfo {
  pub name : NameType
}

impl Encodable for AccountTransferInfo {
  fn encode<E: Encoder>(&self, e: &mut E)->Result<(), E::Error> {
    CborTagEncode::new(5483_000, &(&self.name)).encode(e)
  }
}

impl Decodable for AccountTransferInfo {
  fn decode<D: Decoder>(d: &mut D)->Result<AccountTransferInfo, D::Error> {
    try!(d.read_u64());
    let name = try!(Decodable::decode(d));
    Ok(AccountTransferInfo { name: name })
  }
}

/// Address of the source of the message
#[derive(PartialEq, Eq, PartialOrd, Ord, Clone, Debug)]
pub struct SourceAddress {
  pub from_node  : NameType,
  pub from_group : Option<NameType>,
  pub reply_to   : Option<NameType>
}

impl Encodable for SourceAddress {
  fn encode<E: Encoder>(&self, e: &mut E)->Result<(), E::Error> {
    CborTagEncode::new(5483_102 , &(&self.from_node, &self.from_group, &self.reply_to)).encode(e)
  }
}

impl Decodable for SourceAddress {
  fn decode<D: Decoder>(d: &mut D)->Result<SourceAddress, D::Error> {
    try!(d.read_u64());
    let (from_node, from_group, reply_to) = try!(Decodable::decode(d));
    Ok(SourceAddress { from_node: from_node, from_group: from_group, reply_to: reply_to })
  }
}

/// Address of the destination of the message
#[derive(PartialEq, Eq, PartialOrd, Ord, Clone, Debug)]
pub struct DestinationAddress {
  pub dest : NameType,
  pub reply_to : Option<NameType>
}

impl Encodable for DestinationAddress {
  fn encode<E: Encoder>(&self, e: &mut E)->Result<(), E::Error> {
    CborTagEncode::new(5483_101, &(&self.dest, &self.reply_to)).encode(e)
  }
}

impl Decodable for DestinationAddress {
  fn decode<D: Decoder>(d: &mut D)->Result<DestinationAddress, D::Error> {
    try!(d.read_u64());
    let (dest, reply_to) = try!(Decodable::decode(d));
    Ok(DestinationAddress { dest: dest, reply_to: reply_to })
  }
}

#[cfg(test)]
#[allow(deprecated)]
mod test {
  extern crate cbor;
  use super::*;
  use rand::random;
  use rustc_serialize::{Decodable, Encodable};
  use test_utils::Random;
  use authority::Authority;
  use NameType;

  pub fn generate_address() -> Vec<u8> {
    let mut address: Vec<u8> = vec![];
    for _ in (0..64) {
      address.push(random::<u8>());
    }
    address
  }

  fn test_object<T>(obj_before : T) where T: for<'a> Encodable + Decodable + Eq {
    let mut e = cbor::Encoder::from_memory();
    e.encode(&[&obj_before]).unwrap();
    let mut d = cbor::Decoder::from_bytes(e.as_bytes());
    let obj_after: T = d.decode().next().unwrap().unwrap();
    assert_eq!(obj_after == obj_before, true)
  }

  #[test]
  fn test_authority() {
    test_object(Authority::ClientManager);
    test_object(Authority::NaeManager);
    test_object(Authority::NodeManager);
    test_object(Authority::ManagedNode);
    test_object(Authority::Client);
    test_object(Authority::Unknown);
  }

  #[test]
  fn test_destination_address() {
    test_object(DestinationAddress { dest: Random::generate_random(), reply_to: None });
  }

  #[test]
  fn test_source_address() {

    test_object(SourceAddress { from_node : Random::generate_random(),
                                from_group : None,
                                reply_to: None });
  }

#[test]
    fn serialisation_public_id() {
        let obj_before = PublicId::generate_random();

        let mut e = cbor::Encoder::from_memory();
        e.encode(&[&obj_before]).unwrap();

        let mut d = cbor::Decoder::from_bytes(e.as_bytes());
        let obj_after: PublicId = d.decode().next().unwrap().unwrap();
        assert_eq!(obj_before, obj_after);
    }


#[test]
    fn assign_relocated_name_public_id() {
        let before = PublicId::generate_random();
        let original_name = before.name();
        assert!(!before.is_relocated());
        let relocated_name: NameType = Random::generate_random();
        let mut relocated = before.clone();
        assert!(!relocated.assign_relocated_name(original_name.clone()));

        assert!(relocated.assign_relocated_name(relocated_name.clone()));

        assert!(!relocated.assign_relocated_name(relocated_name.clone()));
        assert!(!relocated.assign_relocated_name(Random::generate_random()));
        assert!(!relocated.assign_relocated_name(original_name.clone()));

        assert!(relocated.is_relocated());
        assert_eq!(relocated.name(), relocated_name);
        assert!(before.name()!= relocated.name());
        assert_eq!(before.public_key, relocated.public_key);
        assert_eq!(before.public_sign_key, relocated.public_sign_key);
        assert_eq!(before.validation_token, relocated.validation_token);
    }

#[test]
    fn assign_relocated_name_id() {
        let before = Id::new();
        let original_name = before.get_name();
        assert!(!before.is_relocated());
        let relocated_name: NameType = Random::generate_random();
        let mut relocated = before.clone();
        assert!(!relocated.assign_relocated_name(original_name.clone()));

        assert!(relocated.assign_relocated_name(relocated_name.clone()));

        assert!(!relocated.assign_relocated_name(relocated_name.clone()));
        assert!(!relocated.assign_relocated_name(Random::generate_random()));
        assert!(!relocated.assign_relocated_name(original_name.clone()));


        assert!(relocated.is_relocated());
        assert_eq!(relocated.get_name(), relocated_name);
        assert!(before.get_name()!= relocated.get_name());
        assert_eq!(before.get_public_key(), relocated.get_public_key());
        assert_eq!(before.get_public_sign_key(), relocated.get_public_sign_key());
        assert_eq!(before.get_crypto_public_key().0.to_vec(), relocated.get_crypto_public_key().0.to_vec());
        assert_eq!(before.get_crypto_secret_key().0.to_vec(), relocated.get_crypto_secret_key().0.to_vec());
        assert_eq!(before.get_crypto_public_sign_key().0.to_vec(), relocated.get_crypto_public_sign_key().0.to_vec());
        assert_eq!(before.get_crypto_secret_sign_key().0.to_vec(), relocated.get_crypto_secret_sign_key().0.to_vec());
        assert_eq!(before.get_validation_token(), relocated.get_validation_token());
    }
}<|MERGE_RESOLUTION|>--- conflicted
+++ resolved
@@ -29,11 +29,8 @@
 use NameType;
 use name_type::closer_to_target;
 use std::fmt;
-<<<<<<< HEAD
-use error::{RoutingError, ResponseError};
+use error::{RoutingError};
 use routing_table::{NodeInfo};  // FIXME(prakash) consider not using it
-=======
->>>>>>> 16cbd134
 
 pub fn array_as_vector(arr: &[u8]) -> Vec<u8> {
   let mut vector = Vec::new();
