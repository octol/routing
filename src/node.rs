--- conflicted
+++ resolved
@@ -15,19 +15,6 @@
 // Please review the Licences for the specific language governing permissions and limitations
 // relating to use of the SAFE Network Software.
 
-<<<<<<< HEAD
-=======
-#[cfg(feature = "use-mock-crust")]
-use kademlia_routing_table::RoutingTable;
-#[cfg(not(feature = "use-mock-crust"))]
-use maidsafe_utilities::thread;
-#[cfg(not(feature = "use-mock-crust"))]
-use rust_sodium;
-#[cfg(feature = "use-mock-crust")]
-use std::cell::RefCell;
-use std::sync::mpsc::{Receiver, Sender, channel};
-
->>>>>>> 5725a462
 use action::Action;
 use authority::Authority;
 use cache::{Cache, NullCache};
@@ -36,7 +23,7 @@
 use event::Event;
 use id::FullId;
 #[cfg(not(feature = "use-mock-crust"))]
-use maidsafe_utilities::thread::RaiiThreadJoiner;
+use maidsafe_utilities::thread;
 use messages::{CLIENT_GET_PRIORITY, DEFAULT_PRIORITY, RELOCATE_PRIORITY, Request, Response,
                UserMessage};
 #[cfg(feature = "use-mock-crust")]
