// Copyright 2016 MaidSafe.net limited.
//
// This SAFE Network Software is licensed to you under (1) the MaidSafe.net Commercial License,
// version 1.0 or later, or (2) The General Public License (GPL), version 3, depending on which
// licence you accepted on initial access to the Software (the "Licences").
//
// By contributing code to the SAFE Network Software, or to this project generally, you agree to be
// bound by the terms of the MaidSafe Contributor Agreement, version 1.1.  This, along with the
// Licenses can be found in the root directory of this project at LICENSE, COPYING and CONTRIBUTOR.
//
// Unless required by applicable law or agreed to in writing, the SAFE Network Software distributed
// under the GPL Licence is distributed on an "AS IS" BASIS, WITHOUT WARRANTIES OR CONDITIONS OF ANY
// KIND, either express or implied.
//
// Please review the Licences for the specific language governing permissions and limitations
// relating to use of the SAFE Network Software.

/// Maximum allowed length for a [header's `metadata`](struct.MpidHeader.html#method.new) (128
/// bytes).
pub const MAX_HEADER_METADATA_SIZE: usize = 128; // bytes
<<<<<<< HEAD

=======
>>>>>>> 30e984aa

use super::{Error, GUID_SIZE};
use maidsafe_utilities::serialisation::serialise;
use rand::{self, Rng};
use rust_sodium::crypto::hash::sha256;
use rust_sodium::crypto::sign::{self, PublicKey, SecretKey, Signature};
use std::fmt::{self, Debug, Formatter};
use utils;
use xor_name::XorName;

#[derive(PartialEq, Eq, Hash, Clone, RustcDecodable, RustcEncodable)]
struct Detail {
    sender: XorName,
    guid: [u8; GUID_SIZE],
    metadata: Vec<u8>,
}

/// Minimal information about a given message which can be used as a notification to the receiver.
#[derive(PartialEq, Eq, Hash, Clone, RustcDecodable, RustcEncodable)]
pub struct MpidHeader {
    detail: Detail,
    signature: Signature,
}

impl MpidHeader {
    /// Constructor.
    ///
    /// Each new `MpidHeader` will have a random unique identifier assigned to it, accessed via the
    /// [`guid()`](#method.guid) getter.
    ///
    /// `sender` represents the name of the original creator of the message.
    ///
    /// `metadata` is arbitrary, user-supplied information which must not exceed
    /// [`MAX_HEADER_METADATA_SIZE`](constant.MAX_HEADER_METADATA_SIZE.html).  It can be empty if
    /// desired.
    ///
    /// `secret_key` will be used to generate a signature of `sender`, `guid` and `metadata`.
    ///
    /// An error will be returned if `metadata` exceeds `MAX_HEADER_METADATA_SIZE` or if
    /// serialisation during the signing process fails.
    pub fn new(sender: XorName,
               metadata: Vec<u8>,
               secret_key: &SecretKey)
               -> Result<MpidHeader, Error> {
        if metadata.len() > MAX_HEADER_METADATA_SIZE {
            return Err(Error::MetadataTooLarge);
        }

        let mut detail = Detail {
            sender: sender,
            guid: [0u8; GUID_SIZE],
            metadata: metadata,
        };
        rand::thread_rng().fill_bytes(&mut detail.guid);

        let encoded = serialise(&detail)?;
        Ok(MpidHeader {
            detail: detail,
            signature: sign::sign_detached(&encoded, secret_key),
        })
    }

    /// The name of the original creator of the message.
    pub fn sender(&self) -> &XorName {
        &self.detail.sender
    }

    /// A unique identifier generated randomly when calling `new()`.
    pub fn guid(&self) -> &[u8; GUID_SIZE] {
        &self.detail.guid
    }

    /// Arbitrary, user-supplied information.
    pub fn metadata(&self) -> &Vec<u8> {
        &self.detail.metadata
    }

    /// The signature of `sender`, `guid` and `metadata`, created when calling `new()`.
    pub fn signature(&self) -> &Signature {
        &self.signature
    }

    /// The name of the header.  This is a relatively expensive getter - the name is the SHA512 hash
    /// of the serialised header, so its use should be minimised.
    pub fn name(&self) -> Result<XorName, Error> {
        let encoded = serialise(self)?;
        Ok(XorName(sha256::hash(&encoded[..]).0))
    }

    /// Validates the header's signature against the provided `PublicKey`.
    pub fn verify(&self, public_key: &PublicKey) -> bool {
        match serialise(&self.detail) {
            Ok(encoded) => sign::verify_detached(&self.signature, &encoded, public_key),
            Err(_) => false,
        }
    }
}

impl Debug for MpidHeader {
    fn fmt(&self, formatter: &mut Formatter) -> Result<(), fmt::Error> {
        write!(formatter,
               "MpidHeader {{ sender: {:?}, guid: {}, metadata: {}, signature: {} }}",
               self.detail.sender,
               utils::format_binary_array(&self.detail.guid),
               utils::format_binary_array(&self.detail.metadata),
               utils::format_binary_array(&self.signature))
    }
}

#[cfg(test)]
mod tests {
    use super::*;
    use messaging;
    use rand;
    use rust_sodium::crypto::sign;
    use xor_name::XorName;

    #[test]
    fn full() {
        let (mut public_key, secret_key) = sign::gen_keypair();
        let sender: XorName = rand::random();

        // Check with metadata which is empty, then at size limit, then just above limit.
        {
            let header = unwrap!(MpidHeader::new(sender.clone(), vec![], &secret_key));
            assert!(header.metadata().is_empty());
        }
        let mut metadata = messaging::generate_random_bytes(MAX_HEADER_METADATA_SIZE);
        let header = unwrap!(MpidHeader::new(sender.clone(), metadata.clone(), &secret_key));
        assert!(*header.metadata() == metadata);
        metadata.push(0);
        assert!(MpidHeader::new(sender.clone(), metadata.clone(), &secret_key).is_err());
        let _ = metadata.pop();

        // Check verify function with a valid and invalid key
        assert!(header.verify(&public_key));
        if public_key.0[0] != 255 {
            public_key.0[0] += 1;
        } else {
            public_key.0[0] = 0;
        }
        assert!(!header.verify(&public_key));

        // Check that identically-constructed headers retain identical sender and metadata, but have
        // different GUIDs and signatures.
        let header1 = unwrap!(MpidHeader::new(sender.clone(), metadata.clone(), &secret_key));
        let header2 = unwrap!(MpidHeader::new(sender.clone(), metadata.clone(), &secret_key));
        assert!(header1 != header2);
        assert_eq!(*header1.sender(), sender);
        assert_eq!(header1.sender(), header2.sender());
        assert_eq!(*header1.metadata(), metadata);
        assert_eq!(header1.metadata(), header2.metadata());
        assert!(header1.guid() != header2.guid());
        assert!(header1.signature() != header2.signature());
        let name1 = unwrap!(header1.name());
        let name2 = unwrap!(header2.name());
        assert!(name1 != name2);
    }
}<|MERGE_RESOLUTION|>--- conflicted
+++ resolved
@@ -18,10 +18,6 @@
 /// Maximum allowed length for a [header's `metadata`](struct.MpidHeader.html#method.new) (128
 /// bytes).
 pub const MAX_HEADER_METADATA_SIZE: usize = 128; // bytes
-<<<<<<< HEAD
-
-=======
->>>>>>> 30e984aa
 
 use super::{Error, GUID_SIZE};
 use maidsafe_utilities::serialisation::serialise;
